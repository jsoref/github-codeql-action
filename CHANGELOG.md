--- conflicted
+++ resolved
@@ -4,12 +4,9 @@
 
 ## [UNRELEASED]
 
-<<<<<<< HEAD
 - Update default CodeQL bundle version to 2.14.6. [#1897](https://github.com/github/codeql-action/pull/1897)
-=======
 - We are rolling out a feature in October 2023 that will improve the success rate of C/C++ autobuild. [#1889](https://github.com/github/codeql-action/pull/1889)
 - Add a warning to help customers avoid inadvertently analyzing the same CodeQL language in multiple matrix jobs. [#1901](https://github.com/github/codeql-action/pull/1901)
->>>>>>> 650a85ef
 
 ## 2.21.8 - 19 Sep 2023
 
