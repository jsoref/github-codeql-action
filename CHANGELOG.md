--- conflicted
+++ resolved
@@ -4,18 +4,14 @@
 
 ## [UNRELEASED]
 
-No user facing changes.
-
-## 2.21.7 - 14 Sep 2023
-
-- Update default CodeQL bundle version to 2.14.5. [#1882](https://github.com/github/codeql-action/pull/1882)
-<<<<<<< HEAD
 - Add a deprecation warning for customers using CodeQL version 2.10.4 and earlier. These versions of CodeQL were discontinued on 12 September 2023 alongside GitHub Enterprise Server 3.6, and will be unsupported by the next minor release of the CodeQL Action. [#1884](https://github.com/github/codeql-action/pull/1884)
   - If you are using one of these versions, please update to CodeQL CLI version 2.10.5 or later. For instance, if you have specified a custom version of the CLI using the 'tools' input to the 'init' Action, you can remove this input to use the default version.
   - Alternatively, if you want to continue using a version of the CodeQL CLI between 2.9.5 and 2.10.4, you can replace `github/codeql-action/*@v2` by `github/codeql-action/*@v2.21.7` in your code scanning workflow to ensure you continue using this version of the CodeQL Action.
-=======
 - Enable the following language aliases when using CodeQL 2.14.4 and later: `c-cpp` for C/C++ analysis, `java-kotlin` for Java/Kotlin analysis, and `javascript-typescript` for JavaScript/TypeScript analysis. [#1883](https://github.com/github/codeql-action/pull/1883)
->>>>>>> f3051ed5
+
+## 2.21.7 - 14 Sep 2023
+
+- Update default CodeQL bundle version to 2.14.5. [#1882](https://github.com/github/codeql-action/pull/1882)
 
 ## 2.21.6 - 13 Sep 2023
 
