--- conflicted
+++ resolved
@@ -4,12 +4,8 @@
 
 ## [UNRELEASED]
 
-<<<<<<< HEAD
-- Update the action to prefer `gtar` over `tar` to make zstd archive extraction more robust. [2767](https://github.com/github/codeql-action/pull/2767)
 - Update default CodeQL bundle version to 2.20.5. [#2772](https://github.com/github/codeql-action/pull/2772)
-=======
 - Address an issue where the CodeQL Bundle would occasionally fail to decompress on macOS. [#2768](https://github.com/github/codeql-action/pull/2768)
->>>>>>> dbbcbe01
 
 ## 3.28.9 - 07 Feb 2025
 
