--- conflicted
+++ resolved
@@ -73,6 +73,7 @@
             packsInputCombines: false,
             queriesInputCombines: false,
         },
+        trapCaches: {},
     };
 });
 (0, ava_1.default)("download codeql bundle cache", async (t) => {
@@ -262,28 +263,6 @@
     await codeqlObject.databaseInterpretResults("", [], "", "", "", "-v", "");
     t.true(runnerConstructorStub.firstCall.args[1].includes("--sarif-add-query-help"), "--sarif-add-query-help should be present, but it is absent");
 });
-<<<<<<< HEAD
-=======
-const stubConfig = {
-    languages: [languages_1.Language.cpp],
-    queries: {},
-    pathsIgnore: [],
-    paths: [],
-    originalUserInput: {},
-    tempDir: "",
-    codeQLCmd: "",
-    gitHubVersion: {
-        type: util.GitHubVariant.DOTCOM,
-    },
-    dbLocation: "",
-    packs: {},
-    debugMode: false,
-    debugArtifactName: util.DEFAULT_DEBUG_ARTIFACT_NAME,
-    debugDatabaseName: util.DEFAULT_DEBUG_DATABASE_NAME,
-    injectedMlQueries: false,
-    trapCaches: {},
-};
->>>>>>> a6d09016
 (0, ava_1.default)("databaseInitCluster() Lua feature flag enabled, but old CLI", async (t) => {
     const runnerConstructorStub = stubToolRunnerConstructor();
     const codeqlObject = await codeql.getCodeQLForTesting();
