--- conflicted
+++ resolved
@@ -23,11 +23,7 @@
     return result;
 };
 Object.defineProperty(exports, "__esModule", { value: true });
-<<<<<<< HEAD
-exports.Features = exports.FEATURE_FLAGS_FILE_NAME = exports.featureConfig = exports.Feature = exports.CODEQL_VERSION_FINE_GRAINED_PARALLELISM = exports.CODEQL_VERSION_BUNDLE_SEMANTICALLY_VERSIONED = void 0;
-=======
-exports.isPythonDependencyInstallationDisabled = exports.logCodeScanningConfigInCli = exports.useCodeScanningConfigInCli = exports.Features = exports.FEATURE_FLAGS_FILE_NAME = exports.featureConfig = exports.Feature = exports.CODEQL_VERSION_FINE_GRAINED_PARALLELISM = exports.CODEQL_VERSION_BUNDLE_SEMANTICALLY_VERSIONED = void 0;
->>>>>>> 08ae9bf4
+exports.isPythonDependencyInstallationDisabled = exports.Features = exports.FEATURE_FLAGS_FILE_NAME = exports.featureConfig = exports.Feature = exports.CODEQL_VERSION_FINE_GRAINED_PARALLELISM = exports.CODEQL_VERSION_BUNDLE_SEMANTICALLY_VERSIONED = void 0;
 const fs = __importStar(require("fs"));
 const path = __importStar(require("path"));
 const semver = __importStar(require("semver"));
@@ -340,29 +336,9 @@
         }
     }
 }
-<<<<<<< HEAD
-=======
-/**
- * @returns Whether the Action should generate a code scanning config file
- * that gets passed to the CLI.
- */
-async function useCodeScanningConfigInCli(codeql, features) {
-    return await features.getValue(Feature.CliConfigFileEnabled, codeql);
-}
-exports.useCodeScanningConfigInCli = useCodeScanningConfigInCli;
-async function logCodeScanningConfigInCli(codeql, features, logger) {
-    if (await useCodeScanningConfigInCli(codeql, features)) {
-        logger.info("Code Scanning configuration file being processed in the codeql CLI.");
-    }
-    else {
-        logger.info("Code Scanning configuration file being processed in the codeql-action.");
-    }
-}
-exports.logCodeScanningConfigInCli = logCodeScanningConfigInCli;
 async function isPythonDependencyInstallationDisabled(codeql, features) {
     return ((await features.getValue(Feature.DisablePythonDependencyInstallationEnabled, codeql)) ||
         (await features.getValue(Feature.PythonDefaultIsToSkipDependencyInstallationEnabled, codeql)));
 }
 exports.isPythonDependencyInstallationDisabled = isPythonDependencyInstallationDisabled;
->>>>>>> 08ae9bf4
 //# sourceMappingURL=feature-flags.js.map