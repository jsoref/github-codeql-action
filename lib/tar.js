"use strict";
var __createBinding = (this && this.__createBinding) || (Object.create ? (function(o, m, k, k2) {
    if (k2 === undefined) k2 = k;
    var desc = Object.getOwnPropertyDescriptor(m, k);
    if (!desc || ("get" in desc ? !m.__esModule : desc.writable || desc.configurable)) {
      desc = { enumerable: true, get: function() { return m[k]; } };
    }
    Object.defineProperty(o, k2, desc);
}) : (function(o, m, k, k2) {
    if (k2 === undefined) k2 = k;
    o[k2] = m[k];
}));
var __setModuleDefault = (this && this.__setModuleDefault) || (Object.create ? (function(o, v) {
    Object.defineProperty(o, "default", { enumerable: true, value: v });
}) : function(o, v) {
    o["default"] = v;
});
<<<<<<< HEAD
var __importStar = (this && this.__importStar) || function (mod) {
    if (mod && mod.__esModule) return mod;
    var result = {};
    if (mod != null) for (var k in mod) if (k !== "default" && Object.prototype.hasOwnProperty.call(mod, k)) __createBinding(result, mod, k);
    __setModuleDefault(result, mod);
    return result;
=======
var __importStar = (this && this.__importStar) || (function () {
    var ownKeys = function(o) {
        ownKeys = Object.getOwnPropertyNames || function (o) {
            var ar = [];
            for (var k in o) if (Object.prototype.hasOwnProperty.call(o, k)) ar[ar.length] = k;
            return ar;
        };
        return ownKeys(o);
    };
    return function (mod) {
        if (mod && mod.__esModule) return mod;
        var result = {};
        if (mod != null) for (var k = ownKeys(mod), i = 0; i < k.length; i++) if (k[i] !== "default") __createBinding(result, mod, k[i]);
        __setModuleDefault(result, mod);
        return result;
    };
})();
var __importDefault = (this && this.__importDefault) || function (mod) {
    return (mod && mod.__esModule) ? mod : { "default": mod };
>>>>>>> 978ed829
};
Object.defineProperty(exports, "__esModule", { value: true });
exports.isZstdAvailable = isZstdAvailable;
exports.extract = extract;
exports.extractTarZst = extractTarZst;
exports.inferCompressionMethod = inferCompressionMethod;
const child_process_1 = require("child_process");
const fs = __importStar(require("fs"));
const stream = __importStar(require("stream"));
const toolrunner_1 = require("@actions/exec/lib/toolrunner");
const toolcache = __importStar(require("@actions/tool-cache"));
const safe_which_1 = require("@chrisgavin/safe-which");
const actions_util_1 = require("./actions-util");
const util_1 = require("./util");
const MIN_REQUIRED_BSD_TAR_VERSION = "3.4.3";
const MIN_REQUIRED_GNU_TAR_VERSION = "1.31";
async function getTarVersion() {
    const tar = await (0, safe_which_1.safeWhich)("tar");
    let stdout = "";
    const exitCode = await new toolrunner_1.ToolRunner(tar, ["--version"], {
        listeners: {
            stdout: (data) => {
                stdout += data.toString();
            },
        },
    }).exec();
    if (exitCode !== 0) {
        throw new Error("Failed to call tar --version");
    }
    // Return whether this is GNU tar or BSD tar, and the version number
    if (stdout.includes("GNU tar")) {
        const match = stdout.match(/tar \(GNU tar\) ([0-9.]+)/);
        if (!match || !match[1]) {
            throw new Error("Failed to parse output of tar --version.");
        }
        return { type: "gnu", version: match[1] };
    }
    else if (stdout.includes("bsdtar")) {
        const match = stdout.match(/bsdtar ([0-9.]+)/);
        if (!match || !match[1]) {
            throw new Error("Failed to parse output of tar --version.");
        }
        return { type: "bsd", version: match[1] };
    }
    else {
        throw new Error("Unknown tar version");
    }
}
async function isZstdAvailable(logger) {
    const foundZstdBinary = await (0, util_1.isBinaryAccessible)("zstd", logger);
    try {
        const tarVersion = await getTarVersion();
        const { type, version } = tarVersion;
        logger.info(`Found ${type} tar version ${version}.`);
        switch (type) {
            case "gnu":
                return {
                    available: foundZstdBinary && version >= MIN_REQUIRED_GNU_TAR_VERSION,
                    foundZstdBinary,
                    version: tarVersion,
                };
            case "bsd":
                return {
                    available: foundZstdBinary && version >= MIN_REQUIRED_BSD_TAR_VERSION,
                    foundZstdBinary,
                    version: tarVersion,
                };
            default:
                (0, util_1.assertNever)(type);
        }
    }
    catch (e) {
        logger.warning("Failed to determine tar version, therefore will assume zstd is not available. " +
            `The underlying error was: ${e}`);
        return { available: false, foundZstdBinary };
    }
}
async function extract(tarPath, dest, compressionMethod, tarVersion, logger) {
    // Ensure destination exists
    fs.mkdirSync(dest, { recursive: true });
    switch (compressionMethod) {
        case "gzip":
            // Defensively continue to call the toolcache API as requesting a gzipped
            // bundle may be a fallback option.
            return await toolcache.extractTar(tarPath, dest);
        case "zstd": {
            if (!tarVersion) {
                throw new Error("Could not determine tar version, which is required to extract a Zstandard archive.");
            }
            await extractTarZst(tarPath, dest, tarVersion, logger);
            return dest;
        }
    }
}
/**
 * Extract a compressed tar archive
 *
 * @param tar   tar stream, or path to the tar
 * @param dest     destination directory
 */
async function extractTarZst(tar, dest, tarVersion, logger) {
    logger.debug(`Extracting to ${dest}.${tar instanceof stream.Readable
        ? ` Input stream has high water mark ${tar.readableHighWaterMark}.`
        : ""}`);
    try {
        // Initialize args
        const args = ["-x", "--zstd"];
        if (tarVersion.type === "gnu") {
            // Suppress warnings when using GNU tar to extract archives created by BSD tar
            args.push("--warning=no-unknown-keyword");
            args.push("--overwrite");
        }
        args.push("-f", tar instanceof stream.Readable ? "-" : tar, "-C", dest);
        process.stdout.write(`[command]tar ${args.join(" ")}\n`);
        await new Promise((resolve, reject) => {
            const tarProcess = (0, child_process_1.spawn)("tar", args, { stdio: "pipe" });
            let stdout = "";
            tarProcess.stdout?.on("data", (data) => {
                stdout += data.toString();
                process.stdout.write(data);
            });
            let stderr = "";
            tarProcess.stderr?.on("data", (data) => {
                stderr += data.toString();
                // Mimic the standard behavior of the toolrunner by writing stderr to stdout
                process.stdout.write(data);
            });
            tarProcess.on("error", (err) => {
                reject(new Error(`Error while extracting tar: ${err}`));
            });
            if (tar instanceof stream.Readable) {
                tar.pipe(tarProcess.stdin).on("error", (err) => {
                    reject(new Error(`Error while downloading and extracting tar: ${err}`));
                });
            }
            tarProcess.on("exit", (code) => {
                if (code !== 0) {
                    reject(new actions_util_1.CommandInvocationError("tar", args, code ?? undefined, stdout, stderr));
                }
                resolve();
            });
        });
    }
    catch (e) {
        await (0, util_1.cleanUpGlob)(dest, "extraction destination directory", logger);
        throw e;
    }
}
function inferCompressionMethod(tarPath) {
    if (tarPath.endsWith(".tar.gz")) {
        return "gzip";
    }
    return "zstd";
}
//# sourceMappingURL=tar.js.map<|MERGE_RESOLUTION|>--- conflicted
+++ resolved
@@ -15,14 +15,6 @@
 }) : function(o, v) {
     o["default"] = v;
 });
-<<<<<<< HEAD
-var __importStar = (this && this.__importStar) || function (mod) {
-    if (mod && mod.__esModule) return mod;
-    var result = {};
-    if (mod != null) for (var k in mod) if (k !== "default" && Object.prototype.hasOwnProperty.call(mod, k)) __createBinding(result, mod, k);
-    __setModuleDefault(result, mod);
-    return result;
-=======
 var __importStar = (this && this.__importStar) || (function () {
     var ownKeys = function(o) {
         ownKeys = Object.getOwnPropertyNames || function (o) {
@@ -40,10 +32,6 @@
         return result;
     };
 })();
-var __importDefault = (this && this.__importDefault) || function (mod) {
-    return (mod && mod.__esModule) ? mod : { "default": mod };
->>>>>>> 978ed829
-};
 Object.defineProperty(exports, "__esModule", { value: true });
 exports.isZstdAvailable = isZstdAvailable;
 exports.extract = extract;
