--- conflicted
+++ resolved
@@ -56,12 +56,12 @@
 
             // Check the file exists
             if (!fs.existsSync(absoluteQueryPath)) {
-                throw new Error(getLocalPathDoesNotExist(localQueryPath));
+                throw new Error(getLocalPathDoesNotExist(configFile, localQueryPath));
             }
 
             // Check the local path doesn't jump outside the repo using '..' or symlinks
             if (!(fs.realpathSync(absoluteQueryPath) + path.sep).startsWith(workspacePath + path.sep)) {
-                throw new Error(getLocalPathOutsideOfRepository(localQueryPath));
+                throw new Error(getLocalPathOutsideOfRepository(configFile, localQueryPath));
             }
 
             this.additionalQueries.push(absoluteQueryPath);
@@ -75,7 +75,7 @@
                 this.additionalSuites.push(suite);
                 return;
             } else {
-                throw new Error(getQueryUsesIncorrect(queryUses));
+                throw new Error(getQueryUsesInvalid(configFile, queryUses));
             }
         }
 
@@ -125,7 +125,8 @@
     return getConfigFilePropertyError(
         configFile,
         QUERIES_PROPERTY + '.' + QUERIES_USES_PROPERTY,
-        'must be non-empty string containing either a local path starting with "./", or be of the form "owner/repo[/path]@ref"' +
+        'must be a built-in suite (' + builtinSuites.join(' or ') +
+            '), a relative path, or be of the form "owner/repo[/path]@ref"' +
             (queryUses !== undefined ? '\n Found: ' + queryUses : ''));
 }
 
@@ -133,25 +134,22 @@
     return getConfigFilePropertyError(configFile, PATHS_IGNORE_PROPERTY, 'must be an array of non-empty string');
 }
 
-<<<<<<< HEAD
 export function getPathsInvalid(configFile: string): string {
     return getConfigFilePropertyError(configFile, PATHS_PROPERTY, 'must be an array of non-empty string');
-=======
-export function getQueryUsesIncorrect(queryUses: string): string {
-    return '"uses" value for queries must be a built-in suite (' + builtinSuites.join(' or ') +
-        '), a relative path, or of the form owner/repo@ref\n' +
-        'Found: ' + queryUses;
-}
-
-export function getLocalPathOutsideOfRepository(localPath: string): string {
-    return 'Unable to use queries from local path "' + localPath +
-        '" as it is outside of the repository';
-}
-
-export function getLocalPathDoesNotExist(localPath: string): string {
-    return 'Unable to use queries from local path "' + localPath +
-        '" as the path does not exist in the repository';
->>>>>>> 20270485
+}
+
+export function getLocalPathOutsideOfRepository(configFile: string, localPath: string): string {
+    return getConfigFilePropertyError(
+        configFile,
+        QUERIES_PROPERTY + '.' + QUERIES_USES_PROPERTY,
+        'is invalid as the local path "' + localPath + '" is output of the repository');
+}
+
+export function getLocalPathDoesNotExist(configFile: string, localPath: string): string {
+    return getConfigFilePropertyError(
+        configFile,
+        QUERIES_PROPERTY + '.' + QUERIES_USES_PROPERTY,
+        'is invalid as the local path "' + localPath + '" does not exist in the repository');
 }
 
 export function getConfigFileOutsideWorkspaceErrorMessage(configFile: string): string {
