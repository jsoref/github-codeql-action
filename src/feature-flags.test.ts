--- conflicted
+++ resolved
@@ -54,17 +54,9 @@
       );
 
       for (const feature of Object.values(Feature)) {
-<<<<<<< HEAD
-        t.false(
-          await features.getValue(feature, includeCodeQlIfRequired(feature))
-=======
         t.deepEqual(
-          await featureEnablement.getValue(
-            feature,
-            includeCodeQlIfRequired(feature)
-          ),
+          await features.getValue(feature, includeCodeQlIfRequired(feature)),
           featureConfig[feature].defaultValue
->>>>>>> e12a2ecd
         );
       }
 
@@ -92,15 +84,8 @@
 
     for (const feature of Object.values(Feature)) {
       t.assert(
-<<<<<<< HEAD
         (await features.getValue(feature, includeCodeQlIfRequired(feature))) ===
-          false
-=======
-        (await featureEnablement.getValue(
-          feature,
-          includeCodeQlIfRequired(feature)
-        )) === featureConfig[feature].defaultValue
->>>>>>> e12a2ecd
+          featureConfig[feature].defaultValue
       );
     }
     assertAllFeaturesUndefinedInApi(t, loggedMessages);
@@ -119,15 +104,8 @@
 
     for (const feature of Object.values(Feature)) {
       t.assert(
-<<<<<<< HEAD
         (await features.getValue(feature, includeCodeQlIfRequired(feature))) ===
-          false
-=======
-        (await featureEnablement.getValue(
-          feature,
-          includeCodeQlIfRequired(feature)
-        )) === featureConfig[feature].defaultValue
->>>>>>> e12a2ecd
+          featureConfig[feature].defaultValue
       );
     }
 
